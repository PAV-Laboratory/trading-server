--- conflicted
+++ resolved
@@ -1,4 +1,3 @@
-<<<<<<< HEAD
 """
 trading-server is a multi-asset, multi-strategy, event-driven execution
 and backtesting platform (OEMS) for trading common markets.
@@ -10,8 +9,6 @@
 Some rights reserved. See LICENSE.md, AUTHORS.md.
 """
 
-=======
->>>>>>> 05fcaef3
 from datetime import date, datetime, timedelta
 from model import TrendFollowing
 from dateutil import parser
@@ -21,17 +18,11 @@
 
 
 class Strategy:
-<<<<<<< HEAD
     """
     Ccontrol layer for all individual strategy models. Consumes
     market events from the event queue, updates strategy models with new data
     and generating Signal events.
     """
-=======
-    """Master control layer for all individual strategy models. Consumes market
-    events from the event queue, updates strategy models with new data and
-    generating Signal events. Working data stored as dataframes in data{}."""
->>>>>>> 05fcaef3
 
     ALL_TIMEFRAMES = [
         "1Min", "3Min", "5Min", "15Min", "30Min", "1H", "2H", "3H", "4H",
@@ -62,7 +53,6 @@
             i.get_name(): db[i.get_name()] for i in self.exchanges}
         self.models = self.load_models(self.logger)
 
-<<<<<<< HEAD
         # DataFrame container: data[exchange][symbol][timeframe].
         self.data = {}
 
@@ -227,111 +217,15 @@
         Raises:
             Resampling error.
         """
-=======
-        # DataFrame container: data[exchange][symbol][timeframe]
-        self.data = {}
-
-    def parse_new_data(self, event):
-        """Process incoming market data, update all models with new data."""
-
-        timeframes = self.get_relevant_timeframes(event.get_bar()['timestamp'])
-
-        # update relevant dataframes
-        self.update_dataframes(event, timeframes)
-
-        # run models with new data
-        self.run_models(event, timeframes)
-
-    def update_dataframes(self, event, timeframes):
-        """Update dataframes for the given event and list of timeframes."""
-
-        sym = event.get_bar()['symbol']
-        bar = self.remove_element(event.get_bar(), "symbol")
-        exc = event.get_exchange()
-
-        # 1. If df empty, create a new one from stored data + the new bar
-        # 2. If df not empty, check the second row timestamp. if it matches
-        #    the previous minute, simply insert the new bar in row one
-        # 3. If second row timestamp doesnt match, go to step 1.
-
-        for tf in timeframes:
-            # update each dataframe
-            self.data[exc][sym][tf] = self.build_dataframe(
-                exc, sym, tf, bar)
-            # print for sanity check
-            self.logger.debug(tf)
-            self.logger.debug(self.data[exc][sym][tf].head(5))
-            self.logger.debug(bar)
-
-            self.logger.debug("should be the first index timestamp value:")
-            index_2 = pd.Timestamp(self.data[exc][sym][tf].index.values[0])
-
-            self.logger.debug(index_2)
-            self.logger.debug(type(index_2))
-
-            # TODO log the timestamp as human-readable datetime
-            self.logger.debug(event)
-
-    def run_models(self, event, timeframes):
-        """Run strategy models according to the just-elpased period."""
-
-        pass
-
-    def load_models(self, logger):
-        """Create and return a list of trade strategy models."""
-
-        models = []
-        models.append(TrendFollowing())
-        self.logger.debug("Initialised models.")
-        return models
-
-    def init_dataframes(self):
-        """Create working datasets (self.data dict)"""
-
-        self.logger.debug("Started building DataFrames.")
-
-        start = time.time()
-        self.data = {
-            i.get_name(): self.load_local_data(i) for i in self.exchanges}
-        end = time.time()
-        duration = round(end - start, 5)
-
-        symbolcount = 0
-        for i in self.exchanges:
-            symbolcount += len(i.get_symbols())
-
-        self.logger.debug(
-            "Initialised " + str(symbolcount * len(self.ALL_TIMEFRAMES)) +
-            " timeframe datasets in " + str(duration) + " seconds.")
-
-    def build_dataframe(self, exc, sym, tf, current_bar=None, lookback=150):
-        """Return a dataframe of size lookback for the given symbol (sym),
-        exchange (exc) and timeframe (tf). If "curent_bar" param is passed in,
-        construct the dataframe using current_bar as first row of dataframe.
-
-        E.g 1 (no current_bar) for a dataframe with tf = 4h, lookback = 50, we
-        need to fetch and resample 4*60*50 1 min bars (12000 bars) into 50 4h
-        bars.
-
-        E.g 2 (with current_bar) for dataframe with tf = 4h, lookback = 50, we
-        need to fetch and resample 4*60*50 - 1 1 min bars (11999 bars) into 50
-        4h bars, using current_bar as the first bar (total 12000 bars)."""
->>>>>>> 05fcaef3
+
 
         # Find the total number of 1min bars needed using TFM dict.
         size = self.TF_MINS[tf] * lookback
 
-<<<<<<< HEAD
         # Create Dataframe using current_bar and stored bars.
         if current_bar:
 
             # Reduce size to account for current_bar.
-=======
-        # Create Dataframe using current_bar and stored bars
-        if current_bar:
-
-            # reduce size to account for current_bar
->>>>>>> 05fcaef3
             size = size - 1
 
             # Use a projection to remove mongo "_id" field and symbol.
@@ -340,7 +234,6 @@
                     "_id": 0, "symbol": 0}).limit(
                         size).sort([("timestamp", -1)])
 
-<<<<<<< HEAD
             # Add current_bar and DB results to a list.
             rows = [current_bar]
             for doc in result:
@@ -361,26 +254,6 @@
 
             # TODO
             # Format dataframe.
-=======
-            # add current_bar and DB results to a list
-            rows = [current_bar]
-            for doc in result:
-                rows.append(doc)
-
-            # pass list to dataframe constructor
-            df = pd.DataFrame(rows)
-
-            # Format time column
-            df['timestamp'] = df['timestamp'].apply(
-                lambda x: datetime.fromtimestamp(x))
-
-            # Set index
-            df.set_index("timestamp", inplace=True)
-
-            # append stored bars to dataframe
-
-            # format dataframe
->>>>>>> 05fcaef3
 
         # Create Dataframe using only stored bars
         if not current_bar:
@@ -391,7 +264,6 @@
                     "_id": 0, "symbol": 0}).limit(
                         size).sort([("timestamp", -1)])
 
-<<<<<<< HEAD
             # Pass cursor to DataFrame constructor.
             df = pd.DataFrame(result)
 
@@ -400,16 +272,6 @@
                 lambda x: datetime.utcfromtimestamp(x))
 
             # Set index.
-=======
-            # Pass cursor to DataFrame constructor
-            df = pd.DataFrame(result)
-
-            # Format time column
-            df['timestamp'] = df['timestamp'].apply(
-                lambda x: datetime.fromtimestamp(x))
-
-            # Set index
->>>>>>> 05fcaef3
             df.set_index("timestamp", inplace=True)
 
         # Downsample 1 min data to target timeframe
@@ -422,7 +284,7 @@
         return resampled_df.sort_values(by="timestamp", ascending=False)
 
     def load_local_data(self, exchange):
-<<<<<<< HEAD
+
         """
         Create and return a dictionary of dataframes for all symbols and
         timeframes for the given exchange.
@@ -439,12 +301,6 @@
         """
 
         # Return dataframes with data.
-=======
-        """Create and return a dictionary of dataframes for all symbols and
-        timeframes for the given exchange."""
-
-        # return dataframes with data
->>>>>>> 05fcaef3
         # dicts = {}
         # for symbol in exchange.get_symbols():
         #     dicts[symbol] = {
@@ -452,7 +308,6 @@
         #             exchange, symbol, tf) for tf in self.ALL_TIMEFRAMES}
         # return dicts
 
-<<<<<<< HEAD
         # Return empty dataframes.
         dicts = {}
         for symbol in exchange.get_symbols():
@@ -479,20 +334,6 @@
         new_dict = dict(dictionary)
         del new_dict[element]
 
-=======
-        # return empty dataframes
-        dicts = {}
-        for symbol in exchange.get_symbols():
-            dicts[symbol] = {
-                tf: pd.DataFrame() for tf in self.ALL_TIMEFRAMES}
-        return dicts
-
-    def remove_element(self, dictionary, element):
-        """Return a shallow copy of dictionary less the given element."""
-
-        new_dict = dict(dictionary)
-        del new_dict[element]
->>>>>>> 05fcaef3
         return new_dict
 
     def get_relevant_timeframes(self, time):
@@ -519,13 +360,6 @@
         if type(time) is not datetime:
             time = datetime.utcfromtimestamp(time)
 
-<<<<<<< HEAD
-=======
-        # check against the previous minute - the just-elapsed period.
-        if type(time) is not datetime:
-            time = datetime.utcfromtimestamp(time)
-
->>>>>>> 05fcaef3
         timestamp = time - timedelta(hours=0, minutes=1)
         timeframes = []
 
@@ -543,44 +377,30 @@
         return timeframes
 
     def minute_timeframe(self, minutes, timestamp, timeframes):
-<<<<<<< HEAD
         """
         Adds minute timeframe codes to timeframes list if the relevant
         period has just elapsed.
         """
-=======
-        """ Adds minute timeframe codes to timeframes list if the relevant
-        period has just elapsed."""
->>>>>>> 05fcaef3
 
         for i in range(0, 60, minutes):
             if timestamp.minute == i:
                 timeframes.append(f"{minutes}Min")
 
     def hour_timeframe(self, hours, timestamp, timeframes):
-<<<<<<< HEAD
         """
         Adds hourly timeframe codes to timeframes list if the relevant
         period has just elapsed.
         """
-=======
-        """ Adds hourly timeframe codes to timeframes list if the relevant
-        period has just elapsed."""
->>>>>>> 05fcaef3
+
 
         if timestamp.minute == 0 and timestamp.hour % hours == 0:
             timeframes.append(f"{hours}H")
 
     def day_timeframe(self, days, timestamp, timeframes):
-<<<<<<< HEAD
         """
         Adds daily timeframe codes to timeframes list if the relevant
         period has just elapsed.
         """
-=======
-        """ Adds daily timeframe codes to timeframes list if the relevant
-        period has just elapsed."""
->>>>>>> 05fcaef3
 
         if (timestamp.minute == 0 and timestamp.hour == 0 and
                 timestamp.day % days == 0):
