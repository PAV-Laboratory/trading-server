--- conflicted
+++ resolved
@@ -11,12 +11,8 @@
 
 from abc import ABC, abstractmethod
 from telegram.ext import (Updater, CommandHandler, MessageHandler, Filters,
-<<<<<<< HEAD
                           DictPersistence)
 import json
-=======
-                          BasePersistence)
->>>>>>> d8d26bd2
 import os
 
 
@@ -34,7 +30,6 @@
         super().__init__()
         self.logger = logger
         self.token = self.get_token()
-<<<<<<< HEAD
         self.whitelist = self.get_whitelist()
 
     def run(self):
@@ -61,24 +56,6 @@
 
             # print(update.message)
             # print(context.bot_data['active'])
-=======
-
-        self.whitelist = [410309133]
-        self.access_attempts = []
-        self.users = {}
-
-        self.updater = Updater(token=self.token, use_context=True)
-        self.dp = self.updater.dispatcher
-
-        # Command message handler.
-        self.dp.add_handler(CommandHandler("start", self.start))
-
-        # Non-command message handlers.
-        self.dp.add_handler(MessageHandler(Filters.text, self.non_cmd))
-
-        self.updater.start_polling()
-        self.updater.idle()
->>>>>>> d8d26bd2
 
     def get_token(self):
         """
@@ -90,7 +67,6 @@
         else:
             raise Exception("Telegram bot token missing.")
 
-<<<<<<< HEAD
     def get_whitelist(self):
         """
         Load whitelist from environment variable.
@@ -99,28 +75,4 @@
         if os.environ['TELEGRAM_BOT_WHITELIST']:
             return os.environ['TELEGRAM_BOT_WHITELIST']
         else:
-            raise Exception("Telegram bot token missing.")
-=======
-    def start(self, update, context):
-
-        # Log any user who calls /start.
-        self.attempted_access.append(update.message.from_user['id'])
-
-        # Store the users updater for later messages.
-        self.users[update.message.from_user['id']] = update.message
-
-        if update.message.from_user['id'] in self.whitelist:
-            update.message.reply_text("User authenticated.")
-
-    def non_cmd(self, update, context):
-        """
-        """
-        pass
-
-    def request_confirmation(self):
-        """
-        Send trade setup snapshot to authenticated users and ask for
-        permission to execute.
-        """
-        pass
->>>>>>> d8d26bd2
+            raise Exception("Telegram bot token missing.")